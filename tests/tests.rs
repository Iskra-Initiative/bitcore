// -- comprehensive tests for bitcore simplified API

use bitcore::{config::RetryConfig, Serial, SerialConfig};
use std::time::Duration;

/// initialize tracing for tests
#[allow(clippy::single_component_path_imports)]
fn init_tracing() {
    use tracing_subscriber;
    let _ = tracing_subscriber::fmt()
        .with_max_level(tracing::Level::DEBUG)
        .try_init();
}

mod unit_tests {
    use super::*;

    #[test]
    fn test_list_ports() {
        init_tracing();

        let result = Serial::list_ports();
        match result {
            Ok(ports) => {
                println!("found {} serial ports", ports.len());
                for (i, port) in ports.iter().enumerate() {
                    println!("  [{}] {:?}", i, port);
                }
                // test should pass regardless of number of ports
            }
            Err(e) => {
                println!("error listing ports: {:?}", e);
                // this might fail on some systems, which is ok for unit tests
            }
        }
    }

    #[test]
    fn test_serial_config() {
        init_tracing();

        // test default config
        let default_config = SerialConfig::default();
        assert_eq!(default_config.baud_rate, 9600);
        assert_eq!(default_config.timeout, Duration::from_secs(1));
        assert_eq!(default_config.retries, 3);

        // test custom config
        let custom_config = SerialConfig::new(115200)
            .timeout(Duration::from_millis(500))
            .retries(5);
        assert_eq!(custom_config.baud_rate, 115200);
        assert_eq!(custom_config.timeout, Duration::from_millis(500));
        assert_eq!(custom_config.retries, 5);
    }

    #[test]
    fn test_connection_to_nonexistent_port() {
        init_tracing();
<<<<<<< HEAD

        // test connection to non-existent port should fail gracefully
        let result = Serial::new("/dev/nonexistent_port_12345");
        assert!(result.is_err());

        // test with custom config should also fail gracefully
        let config = SerialConfig::new(115200);
        let result = Serial::with_config("/dev/nonexistent_port_12345", config);
        assert!(result.is_err());
    }

    #[test]
    fn test_retry_config() {
        init_tracing();

        // test default retry config
        let default_config = RetryConfig::default();
        assert_eq!(default_config.max_attempts, 3);
        assert_eq!(default_config.retry_delay, Duration::from_millis(100));
        assert_eq!(default_config.backoff_multiplier, 1.5);

        // test custom retry config
        let custom_config = RetryConfig::new(5)
            .with_delay(Duration::from_millis(50))
            .with_backoff(2.0);
        assert_eq!(custom_config.max_attempts, 5);
        assert_eq!(custom_config.retry_delay, Duration::from_millis(50));
        assert_eq!(custom_config.backoff_multiplier, 2.0);

        // test delay calculation with exponential backoff
        let delay_0 = custom_config.delay_for_attempt(0);
        let delay_1 = custom_config.delay_for_attempt(1);
        let delay_2 = custom_config.delay_for_attempt(2);

        assert_eq!(delay_0, Duration::from_millis(50));
        assert_eq!(delay_1, Duration::from_millis(100)); // 50 * 2^1
        assert_eq!(delay_2, Duration::from_millis(200)); // 50 * 2^2
    }

    #[test]
    fn test_serial_config_builder_pattern() {
        init_tracing();

        // test builder pattern works correctly
        let config = SerialConfig::new(57600)
            .timeout(Duration::from_millis(250))
            .retries(10);

        assert_eq!(config.baud_rate, 57600);
        assert_eq!(config.timeout, Duration::from_millis(250));
        assert_eq!(config.retries, 10);

        // test that other fields keep defaults
        assert_eq!(config.data_bits, serialport::DataBits::Eight);
        assert_eq!(config.parity, serialport::Parity::None);
        assert_eq!(config.stop_bits, serialport::StopBits::One);
        assert_eq!(config.flow_control, serialport::FlowControl::None);
=======

        // test connection to non-existent port should fail gracefully
        let result = Serial::new("/dev/nonexistent_port_12345");
        assert!(result.is_err());

        // test with custom config should also fail gracefully
        let config = SerialConfig::new(115200);
        let result = Serial::with_config("/dev/nonexistent_port_12345", &config);
        assert!(result.is_err());
    }

    #[test]
    fn test_retry_config() {
        init_tracing();

        // test default retry config
        let default_config = RetryConfig::default();
        assert_eq!(default_config.max_attempts, 3);
        assert_eq!(default_config.retry_delay, Duration::from_millis(100));
        assert_eq!(default_config.backoff_multiplier, 1.5);

        // test custom retry config
        let custom_config = RetryConfig::new(5)
            .with_delay(Duration::from_millis(50))
            .with_backoff(2.0);
        assert_eq!(custom_config.max_attempts, 5);
        assert_eq!(custom_config.retry_delay, Duration::from_millis(50));
        assert_eq!(custom_config.backoff_multiplier, 2.0);

        // test delay calculation with exponential backoff
        let delay_0 = custom_config.delay_for_attempt(0);
        let delay_1 = custom_config.delay_for_attempt(1);
        let delay_2 = custom_config.delay_for_attempt(2);

        assert_eq!(delay_0, Duration::from_millis(50));
        assert_eq!(delay_1, Duration::from_millis(100)); // 50 * 2^1
        assert_eq!(delay_2, Duration::from_millis(200)); // 50 * 2^2
    }

    #[test]
    fn test_serial_config_builder_pattern() {
        init_tracing();

        // test builder pattern works correctly
        let config = SerialConfig::new(57600)
            .timeout(Duration::from_millis(250))
            .retries(10);

        assert_eq!(config.baud_rate, 57600);
        assert_eq!(config.timeout, Duration::from_millis(250));
        assert_eq!(config.retries, 10);

        // test that other fields keep defaults
        assert_eq!(config.data_bits, serialport::DataBits::Eight);
        assert_eq!(config.parity, serialport::Parity::None);
        assert_eq!(config.stop_bits, serialport::StopBits::One);
        assert_eq!(config.flow_control, serialport::FlowControl::None);
    }

    #[test]
    fn test_user_use_case_with_reference() {
        init_tracing();

        // Test the user's use case: storing config and passing &config to with_config
        pub struct UartDriver {
            pub config: SerialConfig,
            pub stats: UartStats,
        }

        pub struct UartStats {
            pub tx: u32,
            pub rx: u32,
        }

        impl UartDriver {
            pub fn new(config: SerialConfig) -> Self {
                Self {
                    config,
                    stats: UartStats { tx: 0, rx: 0 },
                }
            }

            fn connect(&self, port_name: &str) -> Result<Serial, Box<dyn std::error::Error>> {
                // This should now work with &self.config!
                let serial = Serial::with_config(port_name, &self.config)?;
                Ok(serial)
            }
        }

        let config = SerialConfig::new(115200)
            .timeout(Duration::from_millis(500))
            .retries(3);

        let driver = UartDriver::new(config);

        // This should compile and fail gracefully (port doesn't exist)
        let result = driver.connect("/dev/nonexistent_test_port");
        assert!(result.is_err());
>>>>>>> 95f9a1d3
    }
}<|MERGE_RESOLUTION|>--- conflicted
+++ resolved
@@ -57,65 +57,6 @@
     #[test]
     fn test_connection_to_nonexistent_port() {
         init_tracing();
-<<<<<<< HEAD
-
-        // test connection to non-existent port should fail gracefully
-        let result = Serial::new("/dev/nonexistent_port_12345");
-        assert!(result.is_err());
-
-        // test with custom config should also fail gracefully
-        let config = SerialConfig::new(115200);
-        let result = Serial::with_config("/dev/nonexistent_port_12345", config);
-        assert!(result.is_err());
-    }
-
-    #[test]
-    fn test_retry_config() {
-        init_tracing();
-
-        // test default retry config
-        let default_config = RetryConfig::default();
-        assert_eq!(default_config.max_attempts, 3);
-        assert_eq!(default_config.retry_delay, Duration::from_millis(100));
-        assert_eq!(default_config.backoff_multiplier, 1.5);
-
-        // test custom retry config
-        let custom_config = RetryConfig::new(5)
-            .with_delay(Duration::from_millis(50))
-            .with_backoff(2.0);
-        assert_eq!(custom_config.max_attempts, 5);
-        assert_eq!(custom_config.retry_delay, Duration::from_millis(50));
-        assert_eq!(custom_config.backoff_multiplier, 2.0);
-
-        // test delay calculation with exponential backoff
-        let delay_0 = custom_config.delay_for_attempt(0);
-        let delay_1 = custom_config.delay_for_attempt(1);
-        let delay_2 = custom_config.delay_for_attempt(2);
-
-        assert_eq!(delay_0, Duration::from_millis(50));
-        assert_eq!(delay_1, Duration::from_millis(100)); // 50 * 2^1
-        assert_eq!(delay_2, Duration::from_millis(200)); // 50 * 2^2
-    }
-
-    #[test]
-    fn test_serial_config_builder_pattern() {
-        init_tracing();
-
-        // test builder pattern works correctly
-        let config = SerialConfig::new(57600)
-            .timeout(Duration::from_millis(250))
-            .retries(10);
-
-        assert_eq!(config.baud_rate, 57600);
-        assert_eq!(config.timeout, Duration::from_millis(250));
-        assert_eq!(config.retries, 10);
-
-        // test that other fields keep defaults
-        assert_eq!(config.data_bits, serialport::DataBits::Eight);
-        assert_eq!(config.parity, serialport::Parity::None);
-        assert_eq!(config.stop_bits, serialport::StopBits::One);
-        assert_eq!(config.flow_control, serialport::FlowControl::None);
-=======
 
         // test connection to non-existent port should fail gracefully
         let result = Serial::new("/dev/nonexistent_port_12345");
@@ -214,6 +155,5 @@
         // This should compile and fail gracefully (port doesn't exist)
         let result = driver.connect("/dev/nonexistent_test_port");
         assert!(result.is_err());
->>>>>>> 95f9a1d3
     }
 }